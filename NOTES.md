--- conflicted
+++ resolved
@@ -8,9 +8,7 @@
   - [ ] Add all collected to `resources/course_reqs`
   - [x] Check fulfillment for course validity
   - [ ] Automatically fix unfulfilled
-<<<<<<< HEAD
 - [ ] Investigate SAT dependency solvers
-=======
 - [ ] GenEds
   - [ ] Validate geneds properly
   - [ ] Add gened resources
@@ -19,5 +17,4 @@
   - [ ] Add GenEd courses to the `scripts_assistant` exporter
   - [ ] Add these constraints to `Natural World`:
     - [ ] "Must be taken in two different disciplines."
-    - [ ] "including one lab"
->>>>>>> ee6fbb24
+    - [ ] "including one lab"