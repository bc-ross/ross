--- conflicted
+++ resolved
@@ -200,19 +200,13 @@
     }
 
     pub fn is_valid(&self) -> Result<bool> {
-<<<<<<< HEAD
-        Ok(dbg!(self.are_programs_valid()?) && dbg!(self.validate_prereqs()?))
-=======
-        Ok(
-            self.are_programs_valid()?
-                && self.validate_prereqs()?
-                && self.are_geneds_fulfilled()?,
-        )
+        Ok(dbg!(self.are_programs_valid()?)
+            && dbg!(self.validate_prereqs()?)
+            && dbg!(self.are_geneds_fulfilled()?))
     }
 
     fn are_geneds_fulfilled(&self) -> Result<bool> {
         are_geneds_satisfied(self)
->>>>>>> ee6fbb24
     }
 
     fn are_programs_valid(&self) -> Result<bool> {
